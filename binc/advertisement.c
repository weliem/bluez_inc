--- conflicted
+++ resolved
@@ -52,16 +52,9 @@
     SecondaryChannel secondary_channel;
 };
 
-<<<<<<< HEAD
-/* Provide the Advertisement typedef used throughout this file (original code
- * used Advertisement* everywhere but declared the struct as binc_advertisement).
- * If your advertisement.h already typedefs this, this typedef is harmless. */
 typedef struct binc_advertisement Advertisement;
 
-static char *secondary_channel_str[] = {
-=======
 static const char *const secondary_channel_str[] = {
->>>>>>> 8d38fd9c
     "1M",
     "2M",
     "Coded"
