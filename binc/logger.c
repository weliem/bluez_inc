--- conflicted
+++ resolved
@@ -140,11 +140,7 @@
 }
 
 static void rotate_log_files(void) {
-<<<<<<< HEAD
-    for (int i = LogSettings.maxFiles; i > 0; i--) {
-=======
     for (int i = (int) LogSettings.maxFiles; i > 0; i--) {
->>>>>>> d12dfe09
         char *src = get_log_name(i - 1);
         char *dst = get_log_name(i);
         if (fileExists(dst)) {
